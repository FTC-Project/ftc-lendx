# Import each command module so decorators run
from . import help  # noqa: F401
from . import start  # noqa: F401
from . import register  # noqa: F401
from . import linkbank  # noqa: F401
from . import testscore  # noqa: F401
<<<<<<< HEAD
from . import history  # noqa: F401
=======
from . import status  # noqa: F401
>>>>>>> ffa97ea9
from . import apply  # noqa: F401<|MERGE_RESOLUTION|>--- conflicted
+++ resolved
@@ -4,9 +4,6 @@
 from . import register  # noqa: F401
 from . import linkbank  # noqa: F401
 from . import testscore  # noqa: F401
-<<<<<<< HEAD
 from . import history  # noqa: F401
-=======
 from . import status  # noqa: F401
->>>>>>> ffa97ea9
 from . import apply  # noqa: F401