--- conflicted
+++ resolved
@@ -31,16 +31,9 @@
         access_token = decrypt_secret(oauth_token.access_token_enc).decode("utf-8")
 
         client = AISClient()
-<<<<<<< HEAD
         transactions_data = client.list_transactions_all(
             access_token=access_token, from_date="1900-01-01", to_date="2100-12-31")
         # TODO: Actually implement this kak.
-=======
-        transactions_data = client.get_transactions(
-            access_token,
-            decrypt_secret(bank_account.external_account_id_enc).decode("utf-8"),
-        )
->>>>>>> 16328e65
 
         for tx in transactions_data:
             BankTransaction.objects.update_or_create(
