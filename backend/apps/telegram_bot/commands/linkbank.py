from __future__ import annotations

import random
from typing import Any, Dict, Iterable, List, Optional, Tuple

from celery import shared_task
from django.utils import timezone
from django.utils.dateparse import parse_datetime

from backend.apps.banking.adapters import AISClient
from backend.apps.banking.models import BankAccount, Consent as BankConsent, OAuthToken
from backend.apps.kyc.models import KYCVerification
from backend.apps.scoring.tasks import start_scoring_pipeline
from backend.apps.telegram_bot.commands.base import BaseCommand
from backend.apps.telegram_bot.flow import (
    clear_flow,
    mark_prev_keyboard,
    prev_step_of,
    reply,
    set_step,
    start_flow,
)
from backend.apps.telegram_bot.fsm_store import FSMStore
from backend.apps.telegram_bot.keyboards import (
    kb_accounts,
    kb_back_cancel,
    kb_open_bank,
    kb_perms_continue,
    kb_retry_authorise,
)
from backend.apps.telegram_bot.messages import TelegramMessage
from backend.apps.telegram_bot.registry import register
from backend.apps.users.crypto import encrypt_secret
from backend.apps.users.models import TelegramUser

# ====== Config / Constants ======

CMD = "linkbank"

# --- Flow Steps ---
S_PERMS = "ask_permissions"
S_OPEN_UI = "open_psu_ui"
S_WAIT_AUTH = "wait_authorisation"
S_PICK_ACCT = "pick_account"
S_DONE = "completed"

# --- Callback Data ---
CB_FLOW_BACK = "flow:back"
CB_FLOW_CANCEL = "flow:cancel"
CB_PERMS_OK = "lb:perms_ok"
CB_OPEN_UI = "lb:open_ui"  # reserved
CB_AUTHED = "lb:authed"
CB_RETRY_AUTH = "lb:retry_auth"
CB_PICK_ACCT = "lb:acct:"  # e.g., lb:acct:<id>

# --- Navigation ---
PREV_STEP = {
    S_PERMS: None,
    S_OPEN_UI: S_PERMS,
    S_WAIT_AUTH: S_OPEN_UI,
    S_PICK_ACCT: S_WAIT_AUTH,
    S_DONE: S_PICK_ACCT,
}

# --- Permissions ---
DEFAULT_PERMISSIONS = [
    "ReadAccountsBasic",
    "ReadAccountsDetail",
    "ReadBalances",
    "ReadTransactionsBasic",
    "ReadTransactionsCredits",
    "ReadTransactionsDebits",
]

# ====== Text Helpers ======


def t_guard_fail(reason: str) -> str:
    return (
        "❌ You can't link a bank account yet.\n\n"
        f"{reason}\n\nTry /register first (complete KYC), or /help."
    )


def t_perms_intro() -> str:
    return (
        "🔐 *Account Information Access*\n\n"
        "We'll request a read-only consent to access:\n"
        "• Accounts (basic + detail)\n"
        "• Balances\n"
        "• Transactions (basic)\n\n"
        "_You can revoke this any time in your bank portal._"
    )


def t_open_ui() -> str:
    return (
        "✅ Consent created.\n\n"
        "Tap below to open your bank's authorisation page, sign in, and approve access."
    )


def t_wait_auth() -> str:
    return (
        "When you've completed the bank authorisation in your browser, tap *I've authorised*, "
        "or *Check again* to refresh the status."
    )


def t_pick_account() -> str:
    return "👍 Authorisation confirmed.\n\nSelect the account you want to link:"


def t_done() -> str:
    return (
        "🔗 *Bank account linked!*\n\n"
        "We can now read balances & transactions to help with affordability and underwriting.\n"
        "Next: /apply for a loan, or check /help."
    )


def t_error(e: Exception) -> str:
    return f"Could not proceed. Please try again later.\n\n_error:_ `{e}`"


def t_auth_error(e: Exception) -> str:
    return f"Could not confirm bank authorisation yet. You can retry.\n\n_error:_ `{e}`"


# ====== Persistence & Domain Helpers ======


def save_oauth_token(user: TelegramUser, token_doc: Dict) -> OAuthToken:
    """Persist encrypted OAuth tokens with expiry & scope."""
    access = token_doc.get("access_token") or ""
    refresh = token_doc.get("refresh_token") or ""
    expires_in = int(token_doc.get("expires_in") or 3600)

    return OAuthToken.objects.update_or_create(
        user=user,
        provider="absa",
        defaults={
            "access_token_enc": encrypt_secret(access),
            "refresh_token_enc": encrypt_secret(refresh if refresh else b""),
            "scope": token_doc.get("scope") or "",
            "expires_at": timezone.now() + timezone.timedelta(seconds=expires_in),
        },
    )[0]


def save_consent(user: TelegramUser, consent_doc: Dict) -> BankConsent:
    """Persist a normalized view of the granted consent."""
    status = consent_doc.get("Status")
    normalized_status = "active" if status == "Authorised" else "pending"
    return BankConsent.objects.create(
        user=user,
        permissions=consent_doc.get("Permissions") or [],
        granted_at=parse_datetime(consent_doc.get("CreationDateTime"))
        or timezone.now(),
        expires_at=parse_datetime(consent_doc.get("ExpirationDateTime"))
        or (timezone.now() + timezone.timedelta(days=90)),
        status=normalized_status,
        meta={
            "provider": "absa",
            "sandbox_status": status,
            "ConsentId": consent_doc.get("ConsentId"),
        },
    )


def update_consent_status(consent_pk: str, consent_doc: Dict) -> None:
    """Update persisted consent status & metadata (best effort)."""
    try:
        bc = BankConsent.objects.get(pk=consent_pk)
    except BankConsent.DoesNotExist:
        return
    status = consent_doc.get("Status")
    normalized = (
        "active"
        if status == "Authorised"
        else ("revoked" if status in ("Rejected", "Revoked") else "expired")
    )
    if bc.status != normalized:
        meta = bc.meta or {}
        meta["sandbox_status"] = status
        meta["AuthorisedAccounts"] = consent_doc.get("AuthorisedAccounts")
        bc.status = normalized
        bc.meta = meta
        bc.save(update_fields=["status", "meta"])


def save_bank_account(user: TelegramUser, acct: Dict) -> BankAccount:
    """Create a BankAccount record for the selected account."""
    ext_id = acct.get("id") or ""
    return BankAccount.objects.create(
        user=user,
        provider="absa",
        external_account_id_enc=encrypt_secret(ext_id),
        display_name=(acct.get("name") or "Bank Account")[:128],
        currency=(acct.get("currency") or "ZAR")[:8],
    )


def normalize_accounts(payload: Any) -> List[Dict]:
    """Accepts either {data:[...]} or [...] and returns a list of account dicts."""
    if isinstance(payload, dict):
        payload = payload.get("data", []) or []
    if isinstance(payload, list):
        return [a for a in payload if isinstance(a, dict)]
    return []


def get_user_guarded(telegram_id: int) -> Tuple[Optional[TelegramUser], Optional[str]]:
    """Fetch user and ensure borrower role + verified KYC; returns (user, error_msg)."""
    try:
        user = TelegramUser.objects.get(telegram_id=telegram_id)
    except TelegramUser.DoesNotExist:
        return None, t_guard_fail("No verified profile found.")
    if user.role != "borrower":
        return None, t_guard_fail("Only borrowers can link a bank account.")
    try:
        kyc = KYCVerification.objects.get(user=user)
    except KYCVerification.DoesNotExist:
        return None, t_guard_fail("No verified profile found.")
    if kyc.status != "verified":
        return None, t_guard_fail(
            "KYC not verified yet. Please complete /register first."
        )
    return user, None


def make_ui_url(client: AISClient, data: Dict) -> str:
    """Build PSU UI URL from stored flow data."""
    return client.get_psu_ui_url(
        data.get("consent_id", ""),
        data.get("psu_id", ""),
        data.get("redirect_uri", ""),
    )


def pick_account_from_callback(cb: str) -> Optional[str]:
    """Extract account id from a callback like 'lb:acct:<id>'."""
    if cb and cb.startswith(CB_PICK_ACCT):
        return cb.split(CB_PICK_ACCT, 1)[1]
    return None


# ====== Step Handlers ======


def handle_start(msg: TelegramMessage, fsm: FSMStore) -> None:
    """Guards and starts the bank linking flow."""
    user, err = get_user_guarded(msg.user_id)
    if err:
        reply(msg, err)
        return

    data = {"redirect_uri": "https://example.com/redirect"}  # Mock redirect
    start_flow(fsm, msg.chat_id, CMD, data, S_PERMS)
    mark_prev_keyboard(data, msg)
    reply(msg, t_perms_intro(), kb_perms_continue(CB_PERMS_OK), data=data)


def handle_cancel(msg: TelegramMessage, fsm: FSMStore) -> None:
    clear_flow(fsm, msg.chat_id)
    reply(msg, "Cancelled bank linking. You can try again with /linkbank.")


def handle_back(msg: TelegramMessage, fsm: FSMStore, state: dict) -> None:
    step = state.get("step")
    data = state.get("data", {})
    prev = prev_step_of(PREV_STEP, step)

    if not prev:
        clear_flow(fsm, msg.chat_id)
        reply(msg, "Exited. Use /linkbank to start again.")
        return

    set_step(fsm, msg.chat_id, CMD, prev, data)

    client = AISClient()
    ui_url = make_ui_url(client, data)

    if prev == S_PERMS:
        reply(msg, t_perms_intro(), kb_perms_continue(CB_PERMS_OK), data=data)
    elif prev == S_OPEN_UI:
        reply(msg, t_open_ui(), kb_open_bank(ui_url, CB_AUTHED), data=data)
    elif prev == S_WAIT_AUTH:
        reply(
            msg,
            t_wait_auth(),
            kb_retry_authorise(ui_url, CB_AUTHED, CB_RETRY_AUTH),
            data=data,
        )
    elif prev == S_PICK_ACCT:
        accounts = normalize_accounts(data.get("accounts", []))
        reply(msg, t_pick_account(), kb_accounts(accounts, CB_PICK_ACCT), data=data)


def handle_permissions(msg: TelegramMessage, fsm: FSMStore, state: dict) -> None:
    """Create initial client token and a consent, then push user to PSU UI."""
    data = state.get("data", {})
    if getattr(msg, "callback_data", None) != CB_PERMS_OK:
        reply(msg, t_perms_intro(), kb_perms_continue(CB_PERMS_OK), data=data)
        return

    try:
        user = TelegramUser.objects.get(telegram_id=msg.user_id)
        client = AISClient()

        # 1) Client-credentials token (no consent)
        token_doc = client.post_token()
        access_token = token_doc.get("access_token")
        if not access_token:
            raise RuntimeError("No access_token in token response")
        save_oauth_token(user, token_doc)

        # 2) Create consent
        consent_doc = client.post_consent(access_token, DEFAULT_PERMISSIONS)
        consent_id = consent_doc.get("ConsentId")
        if not consent_id:
            raise RuntimeError("No ConsentId in consent response")

        bank_consent = save_consent(user, consent_doc)
        psu_id = random.choice(["mk1", "sm1", "ad1", "an1"])  # FinHub sample PSUs

        data.update(
            {
                "access_token": access_token,
                "consent_id": consent_id,
                "bank_consent_pk": str(bank_consent.id),
                "psu_id": psu_id,
            }
        )

        set_step(fsm, msg.chat_id, CMD, S_OPEN_UI, data)
        ui_url = make_ui_url(client, data)
        reply(msg, t_open_ui(), kb_open_bank(ui_url, CB_AUTHED), data=data)

    except Exception as e:
        reply(msg, t_error(e), kb_back_cancel(), data=data)


def handle_authorisation(msg: TelegramMessage, fsm: FSMStore, state: dict) -> None:
    """Confirm PSU authorisation, mint consent-scoped token, and list accounts."""
    data = state.get("data", {})
    step = state.get("step")
    cb = getattr(msg, "callback_data", None)

    client = AISClient()
    ui_url = make_ui_url(client, data)

    # If user typed text instead of pressing a button, re-render current step UI
    if cb not in (CB_AUTHED, CB_RETRY_AUTH):
        text, kbd = (
            (t_open_ui(), kb_open_bank(ui_url, CB_AUTHED))
            if step == S_OPEN_UI
            else (t_wait_auth(), kb_retry_authorise(ui_url, CB_AUTHED, CB_RETRY_AUTH))
        )
        reply(msg, text, kbd, data=data)
        return

    access_token = data.get("access_token")
    consent_id = data.get("consent_id")
    if not access_token or not consent_id:
        clear_flow(fsm, msg.chat_id)
        reply(msg, "Session lost. Please /linkbank again.")
        return

    try:
        # 1) Poll consent status
        c_doc = client.get_consent(access_token, consent_id)
        status = c_doc.get("Status")
        update_consent_status(data.get("bank_consent_pk"), c_doc)

        if status != "Authorised":
            set_step(fsm, msg.chat_id, CMD, S_WAIT_AUTH, data)
            reply(
                msg,
                t_wait_auth(),
                kb_retry_authorise(ui_url, CB_AUTHED, CB_RETRY_AUTH),
                data=data,
            )
            return

        # 2) Mint consent-bound token
        token_doc = client.post_token(consent_id)
        access_token = token_doc.get("access_token")
        if not access_token:
            raise RuntimeError("No access_token in token response after consent")
        save_oauth_token(TelegramUser.objects.get(telegram_id=msg.user_id), token_doc)
        data["access_token"] = access_token

        # 3) List accounts, normalize, then prompt selection
        accts_doc = client.list_accounts(access_token)
        accounts = normalize_accounts(accts_doc)
        data["accounts"] = accounts

        set_step(fsm, msg.chat_id, CMD, S_PICK_ACCT, data)
        reply(msg, t_pick_account(), kb_accounts(accounts, CB_PICK_ACCT), data=data)

    except Exception as e:
        set_step(fsm, msg.chat_id, CMD, S_WAIT_AUTH, data)
        reply(
            msg,
            t_auth_error(e),
            kb_retry_authorise(ui_url, CB_AUTHED, CB_RETRY_AUTH),
            data=data,
        )


def handle_pick_account(msg: TelegramMessage, fsm: FSMStore, state: dict) -> None:
    """Persist selected account and kick off scoring."""
    data = state.get("data", {}) or {}
    cb = getattr(msg, "callback_data", None)

    accounts = normalize_accounts(data.get("accounts", []))
    acct_id = pick_account_from_callback(cb)

    if acct_id:
        acct = next((a for a in accounts if a.get("id") == acct_id), None) or {
            "id": acct_id,
            "name": "Bank Account",
            "currency": "ZAR",
        }

        user = TelegramUser.objects.get(telegram_id=msg.user_id)
        bank_account = save_bank_account(user, acct)
        data["linked_account_id"] = acct_id

<<<<<<< HEAD
        start_scoring_pipeline.delay(user.id, bank_account.id)
=======
        # start_scoring_pipeline.delay(user.id, bank_account.id) TODO: Uncomment when ready
>>>>>>> e233b840

        set_step(fsm, msg.chat_id, CMD, S_DONE, data)
        reply(msg, t_done(), data=data)
        return

    # Re-render accounts if user typed text
    reply(msg, t_pick_account(), kb_accounts(accounts, CB_PICK_ACCT), data=data)


def handle_done(msg: TelegramMessage, fsm: FSMStore, state: dict) -> None:
    clear_flow(fsm, msg.chat_id)
    reply(msg, "All set. Use /apply to request a loan, or /help.")


# ====== Command ======


@register(
    name=CMD,
    aliases=["/linkbank"],
    description="Link your bank account (AIS OAuth - mocked)",
    permission="public",
)
class LinkBankCommand(BaseCommand):
    name = CMD
    description = "Link your bank account (AIS OAuth - mocked)"
    permission = "public"

    def handle(self, message: TelegramMessage) -> None:
        self.task.delay(self.serialize(message))

    @shared_task(queue="telegram_bot")
    def task(message_data: dict) -> None:
        msg = TelegramMessage.from_payload(message_data)
        fsm = FSMStore()
        state = fsm.get(msg.chat_id)

        if not state:
            handle_start(msg, fsm)
            return

        if state.get("command") != CMD:
            return

        data = state.get("data", {}) or {}
        mark_prev_keyboard(data, msg)

        cb = getattr(msg, "callback_data", None)
        if cb == CB_FLOW_CANCEL:
            handle_cancel(msg, fsm)
            return
        if cb == CB_FLOW_BACK:
            handle_back(msg, fsm, state)
            return

        step = state.get("step")
        step_handlers = {
            S_PERMS: handle_permissions,
            S_OPEN_UI: handle_authorisation,
            S_WAIT_AUTH: handle_authorisation,
            S_PICK_ACCT: handle_pick_account,
            S_DONE: handle_done,
        }

        handler = step_handlers.get(step)
        if handler:
            handler(msg, fsm, state)
        else:
            clear_flow(fsm, msg.chat_id)
            reply(msg, "Your session has expired. Please start again with /linkbank.")<|MERGE_RESOLUTION|>--- conflicted
+++ resolved
@@ -428,11 +428,7 @@
         bank_account = save_bank_account(user, acct)
         data["linked_account_id"] = acct_id
 
-<<<<<<< HEAD
         start_scoring_pipeline.delay(user.id, bank_account.id)
-=======
-        # start_scoring_pipeline.delay(user.id, bank_account.id) TODO: Uncomment when ready
->>>>>>> e233b840
 
         set_step(fsm, msg.chat_id, CMD, S_DONE, data)
         reply(msg, t_done(), data=data)
