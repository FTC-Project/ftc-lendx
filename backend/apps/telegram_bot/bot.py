--- conflicted
+++ resolved
@@ -11,25 +11,10 @@
 
 from .messages import TelegramMessage
 
+
 class TelegramBot:
     """Dispatch Telegram commands and talk to the Bot API."""
 
-<<<<<<< HEAD
-    def __init__(self, token: Optional[str] = None):
-        self.token = token or TOKEN
-        self.api_url = f"{API_ROOT}/bot{self.token}"
-        print(
-            f"[bot] Initialized with API {self.api_url[:50]}..."
-        )  # convert to logger later TODO
-        self.commands: Dict[str, BaseCommand] = {
-            "help": HelpCommand(),
-            "wallet": WalletCommand(),
-            "prices": PricesCommand(),
-            "balance": BalanceCommand(),
-            "send": SendCommand(),
-            "start": StartCommand(),
-        }
-=======
     def __init__(self):
         self.token = getattr(
             settings, "TELEGRAM_BOT_TOKEN", os.getenv("TELEGRAM_BOT_TOKEN", "")
@@ -53,7 +38,6 @@
         for alias in meta.aliases:
             self.command_instances[alias] = inst
         return inst
->>>>>>> 51c9412d
 
     def dispatch_command(self, msg: TelegramMessage) -> None:
         command = self.get_command(msg.command)
@@ -69,16 +53,6 @@
 
     def handle_message(self, msg: TelegramMessage) -> None:
         """Schedule the matching command handler."""
-<<<<<<< HEAD
-        print(
-            f"[bot] Dispatching command '{msg.command}' for user {msg.user_id}"
-        )  # convert to logger later TODO
-        try:
-            self.dispatch_command(msg)
-        except Exception as exc:  # Never crash the bot
-            print(f"[bot] Error while scheduling {msg.command}: {exc}")
-            # Just chill
-=======
         # First check if there is a command
         if msg.command and msg.command == "cancel":
             self.fsm.clear(msg.chat_id)
@@ -115,7 +89,6 @@
             return False
         # For now, all commands are public, in future will check user role
         return True
->>>>>>> 51c9412d
 
 
 @lru_cache(maxsize=1)
