--- conflicted
+++ resolved
@@ -5,12 +5,9 @@
 from backend.apps.telegram_bot.tasks import send_telegram_message_task
 
 
-<<<<<<< HEAD
-=======
 @register(
     name="help", aliases=["/help"], description="Help/Information", permission="public"
 )
->>>>>>> 51c9412d
 class HelpCommand(BaseCommand):
     name = "help"
     description = "Help/Information"
