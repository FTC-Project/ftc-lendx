from dataclasses import dataclass, asdict
from typing import Any, Dict, List, Optional


@dataclass
class TelegramMessage:
    """Clean data structure for incoming messages."""

    chat_id: int
    user_id: int
    username: Optional[str]
    first_name: Optional[str]
    last_name: Optional[str]
    text: str
    callback_data: Optional[str] = None
    callback_query_id: str | None = None
    message_id: Optional[int] = None
    inline_message_id: Optional[str] = None
    command: Optional[str] = None
    args: Optional[List[str]] = None

    def __post_init__(self) -> None:
        if self.text.startswith("/"):
            parts = self.text.split()
            self.command = parts[0][1:].lower()
            self.args = parts[1:] if len(parts) > 1 else []

    def to_payload(self) -> Dict[str, Any]:
        return asdict(self)

    # function to go from payload to TelegramMessage
    def from_payload(data: Dict[str, Any]) -> Optional["TelegramMessage"]:
        try:
            return TelegramMessage(**data)
        except TypeError:
            return None


def parse_telegram_message(data: Dict[str, Any]) -> Optional[TelegramMessage]:
    # --- Inline button clicks ---
    cq = data.get("callback_query")
    if cq:
        msg = cq.get("message") or {}
        chat = msg.get("chat") or {}
        user = cq.get("from") or {}
        return TelegramMessage(
            chat_id=chat.get("id"),
            user_id=user.get("id"),
            username=user.get("username"),
            first_name=user.get("first_name"),
            last_name=user.get("last_name"),
            text=(msg.get("text") or "").strip() or None,
            callback_data=cq.get("data"),  # e.g. "reg:back"
            callback_query_id=cq.get("id"),  # <-- the spinner stopper
            message_id=msg.get("message_id"),
            inline_message_id=cq.get("inline_message_id"),
        )

    # --- Normal messages / edited messages ---
    message = data.get("message") or data.get("edited_message")
<<<<<<< HEAD
    if not message:
        return None

    user = message.get("from", {})
    chat = message.get("chat", {})
    text = (message.get("text") or "").strip()

    if not text or not text.startswith("/"):
        return None  # Only process commands for now

    return TelegramMessage(
        chat_id=chat["id"],
        user_id=user["id"],
        username=user.get("username"),
        first_name=user.get("first_name"),
        last_name=user.get("last_name"),
        text=text,
    )
=======
    if message:
        user = message.get("from", {}) or {}
        chat = message.get("chat", {}) or {}
        text = (message.get("text") or "").strip()
        return TelegramMessage(
            chat_id=chat.get("id"),
            user_id=user.get("id"),
            username=user.get("username"),
            first_name=user.get("first_name"),
            last_name=user.get("last_name"),
            text=text if text else None,
            callback_data=None,
            callback_query_id=None,
        )

    print("[messages] Unsupported update type:", list(data.keys()))
    return None
>>>>>>> 51c9412d
<|MERGE_RESOLUTION|>--- conflicted
+++ resolved
@@ -58,26 +58,6 @@
 
     # --- Normal messages / edited messages ---
     message = data.get("message") or data.get("edited_message")
-<<<<<<< HEAD
-    if not message:
-        return None
-
-    user = message.get("from", {})
-    chat = message.get("chat", {})
-    text = (message.get("text") or "").strip()
-
-    if not text or not text.startswith("/"):
-        return None  # Only process commands for now
-
-    return TelegramMessage(
-        chat_id=chat["id"],
-        user_id=user["id"],
-        username=user.get("username"),
-        first_name=user.get("first_name"),
-        last_name=user.get("last_name"),
-        text=text,
-    )
-=======
     if message:
         user = message.get("from", {}) or {}
         chat = message.get("chat", {}) or {}
@@ -94,5 +74,4 @@
         )
 
     print("[messages] Unsupported update type:", list(data.keys()))
-    return None
->>>>>>> 51c9412d
+    return None