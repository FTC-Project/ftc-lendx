--- conflicted
+++ resolved
@@ -3,11 +3,8 @@
 from . import start  # noqa: F401
 from . import register  # noqa: F401
 from . import linkbank  # noqa: F401
-<<<<<<< HEAD
 from . import tokens  # noqa: F401
-=======
 from . import testscore  # noqa: F401
 from . import history  # noqa: F401
 from . import status  # noqa: F401
-from . import apply  # noqa: F401
->>>>>>> 165fc380
+from . import apply  # noqa: F401