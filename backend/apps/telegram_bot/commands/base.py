from backend.apps.telegram_bot.fsm_store import FSMStore
from backend.apps.telegram_bot.messages import TelegramMessage
from typing import Any, Dict
from abc import ABC, abstractmethod

<<<<<<< HEAD
=======
from backend.apps.telegram_bot.tasks import send_telegram_message_task

>>>>>>> 51c9412d

# Base command
class BaseCommand(ABC):
    name: str = ""
    description: str = ""
    permission: str = "public"  # e.g. "public", "borrower", "lender", "admin"

    def __init__(self):
        self.fsm = FSMStore()

    # This function does validation on the message before enqueueing.
    @abstractmethod
    def handle(self, message: TelegramMessage) -> None:
        raise NotImplementedError("Handle method must be implemented by sub-classes")

    @staticmethod
    def serialize(message: TelegramMessage) -> Dict[str, Any]:
        return message.to_payload()

    @staticmethod
    def deserialize(data: Dict[str, Any]) -> TelegramMessage:
        return TelegramMessage.from_payload(data)

    @abstractmethod
    def task(self, message_data: dict) -> None:
<<<<<<< HEAD
        raise NotImplementedError("Task method must be implemented by sub-classes")
=======
        raise NotImplementedError("Task method must be implemented by sub-classes")

    def ask_and_wait(
        self,
        chat_id: int,
        question: str,
        step: str,
        data: dict = None,
        reply_markup: dict = None,
    ):
        """Send a question to the user and set FSM state to wait for response."""
        with self.fsm.lock(chat_id):
            self.fsm.set(chat_id, self.name, step, data or {})
        send_telegram_message_task.delay(chat_id, question, reply_markup)

    def clear_flow(self, chat_id: int, final_message: str = None):
        """Clear the FSM state for the user."""
        with self.fsm.lock(chat_id):
            self.fsm.clear(chat_id)
        if final_message:
            send_telegram_message_task.delay(chat_id, final_message)
>>>>>>> 51c9412d
<|MERGE_RESOLUTION|>--- conflicted
+++ resolved
@@ -3,11 +3,8 @@
 from typing import Any, Dict
 from abc import ABC, abstractmethod
 
-<<<<<<< HEAD
-=======
 from backend.apps.telegram_bot.tasks import send_telegram_message_task
 
->>>>>>> 51c9412d
 
 # Base command
 class BaseCommand(ABC):
@@ -33,9 +30,6 @@
 
     @abstractmethod
     def task(self, message_data: dict) -> None:
-<<<<<<< HEAD
-        raise NotImplementedError("Task method must be implemented by sub-classes")
-=======
         raise NotImplementedError("Task method must be implemented by sub-classes")
 
     def ask_and_wait(
@@ -56,5 +50,4 @@
         with self.fsm.lock(chat_id):
             self.fsm.clear(chat_id)
         if final_message:
-            send_telegram_message_task.delay(chat_id, final_message)
->>>>>>> 51c9412d
+            send_telegram_message_task.delay(chat_id, final_message)