--- conflicted
+++ resolved
@@ -32,24 +32,6 @@
     search_fields = ("address", "user__username")
     list_filter = ("network",)
 
-<<<<<<< HEAD
-
-@admin.register(Transfer)
-class TransferAdmin(admin.ModelAdmin):
-    list_display = (
-        "sender",
-        "recipient",
-        "destination_address",
-        "amount_drops",
-        "status",
-        "tx_hash",
-        "created_at",
-    )
-    list_filter = ("status",)
-    search_fields = ("tx_hash", "destination_address")
-
-=======
->>>>>>> 51c9412d
 
 @admin.register(BotSession)
 class BotSessionAdmin(admin.ModelAdmin):
