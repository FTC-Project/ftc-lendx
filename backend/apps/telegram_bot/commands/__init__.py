--- conflicted
+++ resolved
@@ -4,8 +4,5 @@
 from . import register  # noqa: F401
 from . import linkbank  # noqa: F401
 from . import testscore  # noqa: F401
-<<<<<<< HEAD
 from . import status  # noqa: F401
-=======
-from . import apply  # noqa: F401
->>>>>>> ab5b108d
+from . import apply  # noqa: F401